<<<<<<< HEAD
from . import section, internalreactions, beammechanics
=======
from . import section, internalreactions, material
>>>>>>> 3e4ee1ed

from .section import SectionBase, Layer, Reinforcement
from .section import Display, ISpar, BoxSpar, MassAnalysis, LineIdealisation
from .internalreactions import combine_loads, calc_moments<|MERGE_RESOLUTION|>--- conflicted
+++ resolved
@@ -1,8 +1,4 @@
-<<<<<<< HEAD
-from . import section, internalreactions, beammechanics
-=======
-from . import section, internalreactions, material
->>>>>>> 3e4ee1ed
+from . import section, internalreactions, beammechanics, material
 
 from .section import SectionBase, Layer, Reinforcement
 from .section import Display, ISpar, BoxSpar, MassAnalysis, LineIdealisation
