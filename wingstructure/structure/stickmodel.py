import numpy as np


def calc_lineloadresultants(ys, q):
    """Calculate resultants of loads for piecewise linear load distributin
    
    Parameters
    ----------
    ys : numpy array, list
        grid points
    q : numpy array, list
        field values
    
    Returns
    -------
    array
        discrete resultant forces and coordinates [[x, y, z, Q_x, Q_y, Q_z], ...]
    """

    # calculate element lengths
    Δys = np.diff(ys)
    
    # initialize arrays for
    
    # force resultants
    Q = []
    
    # resultants attack point
    y_res = []

    # segments force resultant acts on
    segs = []
    
    # iterate over parts of wing
    for i in range(1,len(ys)):
        
        if q[i]==0 and q[i-1]==0:
            # Nothing to do..
            continue
        elif (q[i]>=0 and q[i-1]>=0) or (q[i]<=0 and q[i-1]<=0):
            # trapez rule to get resultant
            Q.append(Δys[i-1] * (q[i]+q[i-1])/2)
            # center of trapez as attack point of resultant
            y_res.append(ys[i-1] + np.abs(Δys[i-1])/3 * np.abs((q[i-1]+2*q[i]) / (q[i]+q[i-1])))
            segs.append(i-1)
        else:
            # sign changes from q[i-1] to q[i]
            # cannot be captured by single resultant within this section
            # -> resultants of the two triangles are used
            y_0 = ys[i-1] + Δys[i-1] * np.abs(q[i]/q[i-1]) / (1 + np.abs(q[i]/q[i-1]))

            #print(f'y_0 = {y_0, Δys, ys[i-1]}')

            # left triangle
            Q.append(0.5*(y_0-ys[i-1])*q[i-1])
            y_res.append(ys[i-1] + (y_0 - ys[i-1])/3.0)
            segs.append(i-1)

            # right triangle
            Q.append(0.5*(ys[i] - y_0)*q[i])
            y_res.append(ys[i] - (ys[i]-y_0)/3.0)
            segs.append(i-1)
    
    loads = np.zeros((len(y_res), 7))
    loads[:, 1] = y_res
    loads[:, -2] = Q
    loads[:, -1] = segs
    
    return loads


def calc_discretemoments(ys, m, axis=0):
    """Determine discrete moments from moment distribution
    
    Parameters
    ----------
    ys : array
        grid points
    m : array
        moment distribution values
    axis : int, optional
        axis the moments act, by default 0
    
    Returns
    -------
    array
        discrete moemnts
    """

    m = np.array(m)

    # calculate element lengths
    Δys = np.diff(ys)

    M = np.zeros((len(Δys), 4))
    M[:, axis] = 0.5 * (m[1:]+m[:-1]) * Δys

    M[:, 3] = np.arange(0,len(Δys))

    return M


def transform_forces(flatwing, forces, rotate=False, inline=False):
    """transform forces from flat to three dimensional wing
    
    Parameters
    ----------
    flatwing: FlatWing
        instance of flattend wing
    forces : array
        resultant loads array [[x, y, z, Q_x, N, Q_y]..]
    rotate : bool, optional
        switch for rotation of loads, by default False
    inline : bool, optional
        modify forces if True or return new transformed_forces array

    Returns
    -------
    array
        transformed_forces if inline=False

      ..caution::
        when using inline option make sure forces have floating point dtype 
    """

    ys = flatwing.ys
    dy = np.diff(ys)

    if not inline:
        forces = np.array(forces, copy=True, dtype=np.float)

    for j, load in enumerate(forces):
        y = load[1]

        # find last value smaller than y in ys
        i = np.searchsorted(ys, np.abs(y))

        # position in 3D
        pos1 = np.array(flatwing.basewing.sections[i-1].pos)
        pos2 = np.array(flatwing.basewing.sections[i].pos)

        # calculate relativ position between sections
        f = (np.abs(y)-ys[i-1])/dy[i-1]

        # interpolate position
        forces[j, :3] = pos1 + (pos2-pos1) * f

        if rotate:
            rotmat = np.eye(3)

            n0 = np.array((0,1,0))
            n1 = pos2-pos1
            n1 /= np.linalg.norm(n1)

            cosφ = np.dot(n0, n1)
            sinφ = np.sqrt(1-cosφ**2)

            rotmat[1:,1:] = [[cosφ, sinφ], [-sinφ, cosφ]]

            if y<0.0:
                rotmat = rotmat.T

            forces[j, 3:-1] = forces[j, 3:-1] @ rotmat

    if not inline:
        return forces


def transform_moments(flatwing, moments, ys, inline=False):
    """Transform moments into wing coordinate system
    
    Parameters
    ----------
    flatwing : FlatWing
        discription of flattend wing
    moments : array
        discrete moments [[Mx, My, Mz, segment],...]
    ys: array
        grid points
    inline: bool
        modify moments or return new array

    Returns
    -------
    array
        transformed moments, only if inline=False
    """

    from scipy.interpolate import interp1d

    if inline:
        transformed_moments = moments
    else:
        transformed_moments = np.copy(moments)

    positions = np.array([(sec.pos.y, sec.pos.z) for sec in flatwing.basewing.sections])

    normals = np.diff(positions, axis=0, append=0.0)
    normals[:-1,:] /= np.linalg.norm(normals[:-1,:])

    cosφ = interp1d(flatwing.ys, np.dot((1,0), normals.T), kind='previous')

    midy = ys[:-1] + np.diff(ys)/2

    for i, (_,_,_,seg_id) in enumerate(moments):
        y = midy[int(seg_id)]
        ccosφ = cosφ(abs(y))
        csinφ = np.sqrt(1-ccosφ**2)

        rotmat = np.eye(3)
        rotmat[1:,1:] = [[ccosφ, csinφ], [-csinφ, ccosφ]]

        if y<0.0:
            rotmat = rotmat.T
        transformed_moments[i,:-1] = transformed_moments[i,:-1] @ rotmat
    
    if not inline:
        return transformed_moments
   

def get_nodes(wing, ys, chordpos=0.25):
    """calculate grid points from wing
    
    Parameters
    ----------
    wing : Wing
        a object describing a wing
    ys : array
        grid points on flattend span
    chordpos: float or callable
        relative position in chordwise direction, 
        callable must be vectorized!
    
    Returns
    -------
    array
        nodes [[x,y,z],...]
    """
    from numpy import diff, linalg
    from scipy.interpolate import interp1d
     
    # planform sections in yz plane
    pos_yz = np.array(
        [(sec.pos.y, sec.pos.z) for sec in wing.sections]
    )

    # calculate distances between sections
    distances = linalg.norm(np.diff(pos_yz[:,:], axis=0, prepend=0), axis=1)

    # sum um distances
    distancesums = np.cumsum(distances)
    
    print(distancesums)

    # leading edge positions
    pos = np.array(
        [(sec.pos.x, sec.pos.y, sec.pos.z) for sec in wing.sections]
    )

    if callable(chordpos):
        pos_int = interp1d(distancesums, pos, axis=0)(ys)

        pos_int[:,0] += interp1d(distancesums, wing.chords)(ys) * chordpos(ys)

        return pos_int
    else:
        # shift x coordinate
        pos[:,0] += np.array([sec.chord*chordpos for sec in wing.sections])

        return interp1d(distancesums, pos, axis=0)(ys)


def solve_equilibrium(nodes, forces=np.zeros((1,7)), moments=np.zeros((1,4)), prescribed={0: np.zeros(6)}):
    """Solve static equilibrium in unbranched stick model
    
    Parameters
    ----------
    nodes : array
        coordinates of nodes: [[x, y, z], ...]
    forces : array
        forces with point of attack and segment: [[x, y, z, fx, fy, fz, seg], ...]
    moments: array
        discrete moments [[mx, my, mz, seg], ...]
    prescribed : int
        node values which are prescribed, a dictionary {node_num: np.array([fx, fy, fz, mx, my, mz]), node_num2:...}
        every value may only be set at one Node, this value e.g. fx has to be set to np.NaN for every other node
    
    Returns
    -------
    array
        internal loads at nodes [[Qx, Qy Qz, Mx, My, Mz], ...]
    """

    n = len(nodes)
    A = np.zeros([6*n,6*n])
    b = np.zeros(6*n)

    # equilibrium conditions (-force_node0 + force_node1 = 0, just the same for moments)
    for i in range(6*(n-1)):
        A[i][i] = -1
        A[i][i+6] = 1

    # moments resulting from internal forces
    for i in range(n-1):
        lx, ly, lz = nodes[i+1] - nodes[i]
        idx = 6*i

        ## cross product lever x internal force
        A[idx+3][idx+7] = -lz
        A[idx+3][idx+8] = ly

        A[idx+4][idx+6] = lz
        A[idx+4][idx+8] = -lx

        A[idx+5][idx+7] = lx
        A[idx+5][idx+6] = -ly

    # equations for prescribed values
    for node, prescribed_values in prescribed.items():
        for i, prescribed_value in enumerate(prescribed_values):
            if prescribed_value is np.NaN:
                continue
            A[6*(n-1) + i][6*node + i] = 1
            b[6*(n-1) + i] = -prescribed_value

    # external loads
    for i in range(n-1):
        # forces
        for l in forces[forces[:,-1] == i]:
            # force
            b[6*i:6*i+3] += l[3:-1]
    
            # resulting moment (cross product)
            M = np.cross(l[:3] - nodes[i], l[3:-1]) 
            b[6*i+3:6*i+6] += M
        # moments
        for m in moments[moments[:,-1] == i]:
            b[6*i+3:6*i+6] += m[:-1]

    # solve the linear system
    x = np.linalg.solve(A, -b)

    return np.reshape(x, (len(x)//6, 6))


def internalloads2spar(internalloads, sparnodes):
    """Transform internal loads to spar coordinate system
    
    Parameters
    ----------
    internalloads : array
        internal loads (global cartesian coordinate system)
    sparnodes : array
        coordinates of spar nodes
    
    Returns
    -------
    array
        transformed internal loads [[Qn, Q1 Q2, Mt, Mb1, Mb2], ...]
    """

    internalloads = np.copy(internalloads)
    
    for i, load in enumerate(internalloads):

        # get current spar normal

        ## if last node - use same direction vector as before
        if i == sparnodes.shape[0]-1:
            i -= 1
        
        ns = _get_normal(*sparnodes[i:i+2,:])
        
        # rotation axis
        nx = np.array([1,0,0])
        n_rot = np.cross(ns, nx)
        
        n2 = rotmat2(n_rot) @ ns
        
        n3 = np.cross(ns, n2)
        
        # remove x component
        #ns[0] = 0.0
        #ns /= np.linalg.norm(ns)
<<<<<<< HEAD

        # collect all direction vectors
        #n1 = np.array([1.0, 0.0, 0.0])
        #n2 = ns
        #n3 = np.cross(n2, n1)

        # build rotation matrix
        #rotmat = np.vstack((n1,n2,n3)).T
=======
        # why should someone do that??

        # collect all direction vectors
        n1 = np.array([1.0, 0.0, 0.0])
        n2 = ns
        n3 = np.cross(n1, n2)

        # build rotation matrix
        rotmat = np.linalg.inv(np.vstack((n1,n2,n3)).T)
>>>>>>> b26011f4

        # do transformation
        #internalloads[i,:3] = load[:3] @ rotmat
        #internalloads[i, 3:] = load[3:] @ rotmat

    #return internalloads

def _get_normal(p1, p2):
    n = p2-p1
    n0 = n/np.linalg.norm(n)

    return n0

def rotmat2(rotax):
    
    n1 = rotax[0]
    n2 = rotax[1]
    n3 = rotax[2]
    
    c = np.cos(np.pi/2)
    s = np.sin(np.pi/2)

    R = np.array([[n1**2*(1-c)+c, n1*n2*(1-c)-n3*s, n1*n3*(1-c)+n2*s],
                [n2*n1*(1-c)+n3*s, n2**2*(1-c)+c, n2*n3*(1-c)-n1*s],
                [n3*n1*(1-c)-n2*s, n3*n2*(1-c)+n1*s, n3**2*(1-c)+c]])<|MERGE_RESOLUTION|>--- conflicted
+++ resolved
@@ -375,39 +375,20 @@
         nx = np.array([1,0,0])
         n_rot = np.cross(ns, nx)
         
+        # collect all direction vectors
+        n1 = ns
         n2 = rotmat2(n_rot) @ ns
-        
         n3 = np.cross(ns, n2)
-        
-        # remove x component
-        #ns[0] = 0.0
-        #ns /= np.linalg.norm(ns)
-<<<<<<< HEAD
-
-        # collect all direction vectors
-        #n1 = np.array([1.0, 0.0, 0.0])
-        #n2 = ns
-        #n3 = np.cross(n2, n1)
 
         # build rotation matrix
-        #rotmat = np.vstack((n1,n2,n3)).T
-=======
-        # why should someone do that??
-
-        # collect all direction vectors
-        n1 = np.array([1.0, 0.0, 0.0])
-        n2 = ns
-        n3 = np.cross(n1, n2)
-
-        # build rotation matrix
-        rotmat = np.linalg.inv(np.vstack((n1,n2,n3)).T)
->>>>>>> b26011f4
+        rotmat = np.linalg.inv(np.vstack((n2,n1,n3)).T)
+
 
         # do transformation
-        #internalloads[i,:3] = load[:3] @ rotmat
-        #internalloads[i, 3:] = load[3:] @ rotmat
-
-    #return internalloads
+        internalloads[i,:3] = load[:3] @ rotmat
+        internalloads[i, 3:] = load[3:] @ rotmat
+
+    return internalloads
 
 def _get_normal(p1, p2):
     n = p2-p1
