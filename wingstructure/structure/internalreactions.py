--- conflicted
+++ resolved
@@ -67,12 +67,7 @@
 
     # split up loads
     coords_Qs = discrete_loads[:,:3]
-<<<<<<< HEAD
-    Qs = discrete_loads[:,3:]  
-=======
     Qs = discrete_loads[:,3:]
-    
->>>>>>> e813aad4
     
     # iterate over grid points
     j = 0
