from .airfoil import Airfoil
from .geometry import Wing
from . import solve_multhopp
import numpy as np
from scipy import interpolate
from collections import defaultdict
from warnings import warn

class LiftAnalysis(object):
<<<<<<< HEAD
    
=======
    """Class doing the Lift calculations"""

>>>>>>> 93495b64
    def __init__(self, wing: Wing, airfoil_db: dict = None):
        """Initialise Analysis object, calculate distributions"""

        # use default always default airfoil if no database is set
        if airfoil_db is None:
            warn('No airfoil database defined, using default airfoil.')
            airfoil_db = defaultdict(Airfoil)

        # calculate the distributions
        # 1) lift distribution of wing without any flaps set
        self._calculate_basic_distribution(wing, airfoil_db)
        # 2) lift distribution of individual flaps
        self.flaps_distribution, self.flaps_lift = self._calculate_aileron_distribution(wing)
        # 3) lift distribution of airbrakes
        self.airbrake_distribution, self.airbrake_lift = self._calculate_airbrake_distribution(wing)

<<<<<<< HEAD
    def calculate(self, lift, airbrake = False, flap_deflections = {}):
        """calculate the lift distribution for specific lift an defined flap settings"""
=======
    def calculate(self, lift, airbrake=False, flap_deflections={}):
        """Calculates angle of attack and lift distribution (coefficient)"""
>>>>>>> 93495b64
        distributions = np.zeros(self.n)
        
        if airbrake:
            lift -= self.airbrake_lift
            distributions += self.airbrake_distribution
            
        for flap_name in flap_deflections:
            if flap_name in self.flaps_lift:
                factor = 22.743 * np.arctan( 0.04715 * np.array(flap_deflections[flap_name]) )
                lift -= self.flaps_lift[flap_name] * np.sum(factor)
                flap_distribution = self.flaps_distribution[flap_name]
                distributions += flap_distribution*factor[0]+flap_distribution[::-1]*factor[1] 
                
        return self.base_alpha * lift, self.base_distribution * lift + distributions

    def _calculate_basic_distribution(self, wing, airfoil_db):
        """calculate basic lift distribution angle 1°"""
        self.span_positions = list()
        self.chord_lenghtes = list()
        alphas = list()

        for section in wing.sections:
            self.span_positions.append(section.pos.y)
            self.chord_lenghtes.append(section.chord)
            alpha0 = airfoil_db[section.airfoil].alpha0
            alphas.append(section.alpha - alpha0)


        # TODO: refine calculation grid
        self.n = int(round(wing.aspect_ratio()) * 4 - 1)
        vs = np.arange(1, self.n + 1)
        self.calculation_positions = wing.span_width() / 2 * np.cos(np.arange(1, self.n + 1) * np.pi / (self.n + 1))
        self.calculation_chord_lengths = interpolate.interp1d(self.span_positions, self.chord_lenghtes)(np.abs(self.calculation_positions))
        calculation_alphas = interpolate.interp1d(self.span_positions, alphas)(np.abs(self.calculation_positions))

        # angle of attack for whole wing: 1°
        alphas = np.radians(1) + calculation_alphas

        # no lift for fuselage
        alphas[np.abs(self.calculation_positions) < wing.root_pos] = 0.0

        # TODO: use airfoils lift coefficient slope
        dcl = np.array([2 * np.pi] * self.n)

        # use Multhopp for calculation
        result = solve_multhopp(alphas, self.calculation_positions, self.calculation_chord_lengths, dcl,
                                wing.span_width(), wing.aspect_ratio())

        self.base_alpha = np.radians(1)/result['C_A']
        self.base_distribution = result['c_a_li'] / result['C_A']
        
<<<<<<< HEAD
        return result['c_l']/result['C_L']
        
    def _calculate_aileron_distribution(self, wing, angle = 1):
        """calculate aileron lift distribution"""
=======
    def _calculate_aileron_distribution(self, wing, angle=1):
        
>>>>>>> 93495b64
        distributions = {}
        lift = {}
        
        for name, flap in wing.flaps.items():
            
            alphas = np.zeros(len(self.calculation_positions))
            
            for ii, span_pos in enumerate(self.calculation_positions):
                
                if flap.depth_at(span_pos) > 0 and span_pos > 0:
                    
                    lambda_k = flap.depth_at(span_pos)
                    
                    eta_k = angle
                    
                    k = -2 / np.pi * ( np.sqrt( lambda_k * (1-lambda_k) )  + np.arcsin ( np.sqrt(lambda_k) ) )
            
                    eta_keff = self._calculate_eta_keff( eta_k )
                    
                    alphas[ii] = -(0.75 * k - 0.25 * lambda_k ) * eta_keff
                    
            result = solve_multhopp(alphas, self.calculation_positions, self.calculation_chord_lengths, np.array( [2*np.pi] *self.n),
                                            wing.span_width(), wing.aspect_ratio())
            
            distributions[name] = result['c_l']
            lift[name] = result['C_L']
    
        return distributions, lift
        
    def _calculate_airbrake_distribution(self, wing):
        """calculate airbrake distribution"""
        alphas = np.zeros(self.n)
        
        for ii, span_pos in enumerate(self.calculation_positions):
            
            if wing.is_airbrake_pos( span_pos ):
                #TODO: let user choose value
                alphas[ii] = np.deg2rad(-12)
            else:
                alphas[ii] = 0
        
       
        result = solve_multhopp(alphas, self.calculation_positions, self.calculation_chord_lengths, np.array( [2*np.pi] *self.n),
                                wing.span_width(), wing.aspect_ratio())
        
<<<<<<< HEAD
        return result['c_l'], result['C_L']

    def _calculate_eta_keff(self, eta_k):
    
        return 22.743 * np.arctan( 0.04715 * eta_k )
=======
        return result['c_a_li'], result['C_A']

    @staticmethod
    def _calculate_eta_keff(eta_k: float) -> float:
        return 22.743 * np.arctan(0.04715 * eta_k)
>>>>>>> 93495b64
        
    
class LiftAndMomentAnalysis(LiftAnalysis):
    def __init__(self, wing: Wing, airfoil_db: dict = None):
        super().__init__(wing, airfoil_db)  
        
        cm_0 = [airfoil_db[sec.airfoil].cm0 for sec in wing.sections]
        
        self.moment_basic_distribution = np.interp(np.abs(self.calculation_positions), self.span_positions, cm_0)

        self.moment_aileron_distributions = {}

        # TODO: Fix Flap Moments
        for name, flap in wing.flaps.items():
            
            moment_temp = np.zeros(self.n)
            
            for ii, span_pos in enumerate(self.calculation_positions):
            
                if flap.y_start <= span_pos <= flap.y_end:
                
                    lambda_k = flap.depth_at(span_pos)
                    
                    moment_temp[ii] = -1.5 * np.sqrt(lambda_k * (1 - lambda_k)**3)
           
            self.moment_aileron_distributions[name] = moment_temp
           
<<<<<<< HEAD
    def calculate(self, lift: float, airbrake = False, flap_deflections = {}):
        """"""
        #TODO: Moment airbrake - Zottel 4.45
=======
    def calculate(self, lift: float, airbrake=False, flap_deflections={}):
        
        # TODO: Moment airbrake - Zottel 4.45
>>>>>>> 93495b64
        
        alpha, lift_distribution = super().calculate(lift, airbrake, flap_deflections)
        
        moment_distribution = np.zeros(self.n)
        
        moment_distribution += self.moment_basic_distribution
        
        for flap_name in flap_deflections:
            
            if flap_name in self.moment_aileron_distributions:
                
                eta_k = np.array(flap_deflections[flap_name])
                
                eta_keff = self._calculate_eta_keff(eta_k)
                
                temp_distribution = self.moment_aileron_distributions[flap_name]
                
                moment_distribution += (temp_distribution * eta_keff[0] + temp_distribution[::-1] * eta_keff[1])/2
                
        return alpha, lift_distribution, moment_distribution
<|MERGE_RESOLUTION|>--- conflicted
+++ resolved
@@ -7,12 +7,7 @@
 from warnings import warn
 
 class LiftAnalysis(object):
-<<<<<<< HEAD
-    
-=======
     """Class doing the Lift calculations"""
-
->>>>>>> 93495b64
     def __init__(self, wing: Wing, airfoil_db: dict = None):
         """Initialise Analysis object, calculate distributions"""
 
@@ -29,13 +24,8 @@
         # 3) lift distribution of airbrakes
         self.airbrake_distribution, self.airbrake_lift = self._calculate_airbrake_distribution(wing)
 
-<<<<<<< HEAD
     def calculate(self, lift, airbrake = False, flap_deflections = {}):
         """calculate the lift distribution for specific lift an defined flap settings"""
-=======
-    def calculate(self, lift, airbrake=False, flap_deflections={}):
-        """Calculates angle of attack and lift distribution (coefficient)"""
->>>>>>> 93495b64
         distributions = np.zeros(self.n)
         
         if airbrake:
@@ -87,15 +77,11 @@
         self.base_alpha = np.radians(1)/result['C_A']
         self.base_distribution = result['c_a_li'] / result['C_A']
         
-<<<<<<< HEAD
         return result['c_l']/result['C_L']
         
     def _calculate_aileron_distribution(self, wing, angle = 1):
         """calculate aileron lift distribution"""
-=======
-    def _calculate_aileron_distribution(self, wing, angle=1):
-        
->>>>>>> 93495b64
+
         distributions = {}
         lift = {}
         
@@ -141,19 +127,11 @@
         result = solve_multhopp(alphas, self.calculation_positions, self.calculation_chord_lengths, np.array( [2*np.pi] *self.n),
                                 wing.span_width(), wing.aspect_ratio())
         
-<<<<<<< HEAD
         return result['c_l'], result['C_L']
-
-    def _calculate_eta_keff(self, eta_k):
-    
-        return 22.743 * np.arctan( 0.04715 * eta_k )
-=======
-        return result['c_a_li'], result['C_A']
 
     @staticmethod
     def _calculate_eta_keff(eta_k: float) -> float:
         return 22.743 * np.arctan(0.04715 * eta_k)
->>>>>>> 93495b64
         
     
 class LiftAndMomentAnalysis(LiftAnalysis):
@@ -181,15 +159,9 @@
            
             self.moment_aileron_distributions[name] = moment_temp
            
-<<<<<<< HEAD
-    def calculate(self, lift: float, airbrake = False, flap_deflections = {}):
-        """"""
-        #TODO: Moment airbrake - Zottel 4.45
-=======
     def calculate(self, lift: float, airbrake=False, flap_deflections={}):
         
         # TODO: Moment airbrake - Zottel 4.45
->>>>>>> 93495b64
         
         alpha, lift_distribution = super().calculate(lift, airbrake, flap_deflections)
         
