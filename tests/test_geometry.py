--- conflicted
+++ resolved
@@ -1,9 +1,6 @@
-<<<<<<< HEAD
+
+import numpy as np
 from wingstructure.data.geometry import Wing, Point
-=======
-import numpy as np
-from wingstructure.geometry import Wing, Point
->>>>>>> 8cacc930
 import pytest
 
 # test sorting of sections
@@ -16,22 +13,5 @@
     wing.add_section(Point(0, 0, 0), 1)
     wing.add_section(Point(0, 1, 0), 1)
 
-<<<<<<< HEAD
     assert wing.area == 2.
-    assert wing.span == 2.
-=======
-    assert wing.area==2.
-    assert wing.span==2.
-
-def test_section_sorting():
-    
-    wing = Wing()
-
-    # sections should be sorted according y-position
-    wing.add_section(Point(0,2,0), 2.)
-    wing.add_section(Point(0,3,0), 1.)
-    wing.add_section(Point(0,1,0), 3.)
-
-    # -> constant decreasing chord length?
-    assert np.all(np.diff(wing.chords) < 0 )
->>>>>>> 8cacc930
+    assert wing.span == 2.